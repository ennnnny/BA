--- conflicted
+++ resolved
@@ -107,17 +107,13 @@
                 f"网格大小: {self.grid_size}%\n"
                 f"触发阈值: {threshold * 100}% (网格大小的1/5)"
             )
-<<<<<<< HEAD
             send_ntfy_message(
                 f"交易对: {self.config.SYMBOL}\n"
                 f"基准价: {self.base_price} USDT\n"
                 f"网格大小: {self.grid_size}%\n"
                 f"触发阈值: {threshold*100}% (网格大小的1/5)", "网格交易启动成功", tags="tada"
             )
-            
-=======
-
->>>>>>> 9c041f97
+
             # 添加市场价对比
             market_price = await self._get_latest_price()
             price_diff = (market_price - self.base_price) / self.base_price * 100
@@ -668,24 +664,7 @@
                     return await self._handle_filled_order(
                         updated_order, side, retry_count, max_retries
                     )
-<<<<<<< HEAD
-                    
-                    send_pushplus_message(message, "交易成功通知")
-                    send_ntfy_message(
-                        content=message,
-                        title="交易成功通知",
-                        priority="high",
-                        tags="shopping_cart"
-                    )
-                    
-                    # 交易完成后，检查并转移多余资金到理财
-                    await self._transfer_excess_funds()
-                    
-                    return updated_order
-                
-=======
-
->>>>>>> 9c041f97
+
                 # 如果订单未成交，取消订单并重试
                 self.logger.warning(f"订单未成交，尝试取消 | ID: {order_id} | 状态: {updated_order['status']}")
                 try:
@@ -701,23 +680,7 @@
                             return await self._handle_filled_order(
                                 check_order, side, retry_count, max_retries
                             )
-<<<<<<< HEAD
-                            
-                            send_pushplus_message(message, "交易成功通知")
-                            send_ntfy_message(
-                                content=message,
-                                title="交易成功通知",
-                                priority="high",
-                                tags="shopping_cart"
-                            )
-                            
-                            # 交易完成后，检查并转移多余资金到理财
-                            await self._transfer_excess_funds()
-                            
-                            return check_order
-=======
-
->>>>>>> 9c041f97
+
                     except Exception as check_e:
                         self.logger.error(f"检查订单状态失败: {str(check_e)}")
 
@@ -781,16 +744,12 @@
 ⚠️ 错误: 达到最大重试次数 {max_retries} 次
 """
             send_pushplus_message(error_message, "交易错误通知")
-<<<<<<< HEAD
             send_ntfy_message(
                 content=error_message,
                 title="交易错误通知",
                 tags="warning"
             )
-        
-=======
-
->>>>>>> 9c041f97
+
         return False
 
     async def _wait_for_balance(self, side, amount, price):
@@ -1803,8 +1762,7 @@
                 grid_size=self.grid_size,
                 retry_count=retry_count
             )
-<<<<<<< HEAD
-            
+
             # send_pushplus_message(message, "交易执行通知")
             send_ntfy_message(
                 content=message,
@@ -1812,12 +1770,7 @@
                 priority="high",
                 tags="shopping_cart"
             )
-            
-=======
-
-            send_pushplus_message(message, "交易执行通知")
-
->>>>>>> 9c041f97
+
             return order
         except Exception as e:
             self.logger.error(f"执行交易失败: {str(e)}")
